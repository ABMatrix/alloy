--- conflicted
+++ resolved
@@ -133,12 +133,8 @@
 thiserror = "1.0"
 thiserror-no-std = "2.0.2"
 url = "2.5"
-<<<<<<< HEAD
-derive_more = "1.0.0"
+derive_more = { version = "1.0.0", default-features = false }
 http = "1.1.0"
-=======
-derive_more = { version = "1.0.0", default-features = false }
->>>>>>> c9980cc3
 
 ## serde
 serde = { version = "1.0", default-features = false, features = [
