--- conflicted
+++ resolved
@@ -128,13 +128,9 @@
 thiserror = "1.0"
 thiserror-no-std = "2.0.2"
 url = "2.5"
-<<<<<<< HEAD
-derive_more = "0.99.17"
+derive_more = "1.0.0"
 lru = "0.12"
 parking_lot = "0.12.3"
-=======
-derive_more = "1.0.0"
->>>>>>> e63da6fb
 
 ## serde
 serde = { version = "1.0", default-features = false, features = [
